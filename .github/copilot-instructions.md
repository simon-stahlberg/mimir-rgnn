--- conflicted
+++ resolved
@@ -88,7 +88,6 @@
 mypy pymimir_rgnn/            # Takes 16 seconds  
 ```
 
-<<<<<<< HEAD
 ### Key Design Principles
 1. **Type Safety First**: All public interfaces must be fully typed
 2. **Declarative Configuration**: Use dataclasses with metadata for configuration
@@ -96,9 +95,6 @@
 4. **Separation of Concerns**: Clean module boundaries and responsibilities
 5. **PyTorch Integration**: Leverage PyTorch ecosystem and conventions
 6. **PDDL Integration**: Deep integration with Mimir's PDDL capabilities
-=======
-No linting tools (black/flake8/ruff) are configured - rely on mypy for code quality.
->>>>>>> de92e18c
 
 ## Project Structure
 
@@ -134,7 +130,6 @@
     # ... other configuration fields
 ```
 
-<<<<<<< HEAD
 **Key Patterns**:
 - Use `field()` with metadata for documentation
 - Type all attributes with proper generics
@@ -151,15 +146,6 @@
 - `GroundActionsEncoder()`: Available actions
 - `TransitionEffectsEncoder()`: Action effects
 - `SuccessorsEncoder()`: State successors
-=======
-### Key Enums and Types
-
-**Input Types** (encodings.py):
-- `InputType.State`: Current planning state
-- `InputType.Goal`: Goal specification  
-- `InputType.GroundActions`: Available actions
-- `InputType.TransitionEffects`: Action effects
->>>>>>> de92e18c
 
 **Decoder Classes**:
 - `ActionScalarDecoder(embedding_size)`: Scalar values over actions
@@ -167,7 +153,6 @@
 - `ObjectsScalarDecoder(embedding_size)`: Scalar values over objects  
 - `ObjectsEmbeddingDecoder()`: Embeddings over objects
 
-<<<<<<< HEAD
 **Critical Functions**:
 - `Encoder.get_relations()`: Determines relational structure from domain
 - `Encoder.encode()`: Transforms PDDL data into intermediate format
@@ -182,13 +167,12 @@
 - Support batched operations
 
 ### 4. Main R-GNN Model (model.py)
-=======
+
 **Aggregation Functions**:
 - `AggregationFunction.Add`: Sum aggregation
 - `AggregationFunction.Mean`: Mean aggregation  
 - `AggregationFunction.HardMaximum`: Hard maximum
 - `AggregationFunction.SmoothMaximum`: Smooth maximum (LogSumExp)
->>>>>>> de92e18c
 
 ### Main R-GNN Model
 The `RelationalGraphNeuralNetwork` class:
@@ -216,7 +200,6 @@
     """Process planning instances into tensor format."""
 ```
 
-<<<<<<< HEAD
 ### Configuration Pattern
 Use dataclasses with field metadata for all configuration:
 
@@ -259,10 +242,9 @@
 
 ### Error Handling
 Use assertions with descriptive messages for validation:
-=======
+
 ### Testing Patterns
 Use pytest parametrization for comprehensive testing:
->>>>>>> de92e18c
 
 ```python
 @pytest.mark.parametrize("domain,aggregation,layers,embedding_size", [
@@ -327,7 +309,6 @@
 objects = action.get_objects()
 ```
 
-<<<<<<< HEAD
 ### Graph Neural Network Concepts
 - **Nodes**: Objects, actions, or combined entity representations
 - **Relations**: Derived from PDDL predicates and action structures
@@ -363,7 +344,7 @@
 - Batch processing for multiple planning instances
 - GPU memory management for large graphs
 - Sparse tensor usage where appropriate
-=======
+
 ### Tensor Device Consistency
 ```python
 # ✅ Correct - consistent device placement
@@ -371,7 +352,6 @@
 tensor1 = torch.tensor(data, device=device)
 tensor2 = torch.tensor(other_data, device=device)
 ```
->>>>>>> de92e18c
 
 ## Dependencies & Compatibility
 
@@ -391,7 +371,6 @@
 ### Type System Issues
 Always validate Mimir object types:
 ```python
-<<<<<<< HEAD
 # ❌ Wrong - will cause mypy errors
 def process_data(data):  # Missing type annotation
     return data.some_method()
@@ -406,8 +385,6 @@
 # ❌ Wrong - not checking types from Mimir
 goal = instance[goal_index]  # Could be anything
 
-=======
->>>>>>> de92e18c
 # ✅ Correct - validate types from Mimir
 goal = instance[goal_index]
 assert isinstance(goal, mm.GroundConjunctiveCondition), \
